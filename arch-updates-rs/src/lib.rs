--- conflicted
+++ resolved
@@ -112,12 +112,13 @@
 ///  - Latest version of all devel packages - for offline use.
 ///
 /// # Notes
-///  - For this to be accurate, it's reliant on each devel package having
-/// only one source URL. If this is not the case, the function will produce a
-/// DevelUpdate for each source url, and may assume one or more are out of date.
+///  - For this to be accurate, it's reliant on each devel package having only
+///    one source URL. If this is not the case, the function will produce a
+///    DevelUpdate for each source url, and may assume one or more are out of
+///    date.
 ///  - This is also reliant on VCS packages being good
-/// citizens and following the VCS Packaging Guidelines.
-/// https://wiki.archlinux.org/title/VCS_package_guidelines
+///    citizens and following the VCS Packaging Guidelines.
+///    https://wiki.archlinux.org/title/VCS_package_guidelines
 pub async fn check_devel_updates_online() -> Result<(Vec<DevelUpdate>, Vec<DevelUpdate>)> {
     let devel_packages = get_devel_packages().await?;
     let devel_package_srcinfos = devel_packages
@@ -162,20 +163,6 @@
     ))
 }
 
-<<<<<<< HEAD
-/// Check if any locally installed packages are up to date.
-/// Returns a tuple of:
-///  - Packages that are not up to date.
-///  - Latest version of all aur packages - for offline use. Note, if CheckType
-///    was Offline, this simple returns the same cache back as nothing has
-///    changed.
-// TODO: Consider if devel packages should be filtered entirely.
-// XXX: If we've got locally installed packages that aren't from the AUR,
-// currently this will fail.
-pub async fn check_aur_updates(
-    check_type: CheckType<Vec<Update>>,
-) -> Result<(Vec<Update>, Vec<Update>)> {
-=======
 /// Check if any packages ending in `DEVEL_SUFFIXES` have updates to their
 /// source repositories.
 ///
@@ -212,7 +199,6 @@
 ///  - Locally installed packages that aren't in the AUR are currently not
 ///    implemented and may return an error.
 pub async fn check_aur_updates_online() -> Result<(Vec<Update>, Vec<Update>)> {
->>>>>>> b9053ee8
     let old = get_aur_packages().await?;
     let aur = raur::Handle::new();
     let cache: Vec<Update> = aur
